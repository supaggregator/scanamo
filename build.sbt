scalaVersion in ThisBuild := "2.12.4"
crossScalaVersions in ThisBuild := Seq("2.11.11", scalaVersion.value)

val catsVersion = "1.1.0"
val catsEffectVersion = "1.0.0-RC2" // to be updated as this is the (almost) only RC
val scalazVersion = "7.2.25" // Bump as needed for io-effect compat
val scalazIOEffectVersion = "2.10.1"
val shimsVersion = "1.3.0"

val commonSettings = Seq(
  organization := "com.gu",
  scalacOptions := Seq(
    "-deprecation",
    "-encoding",
    "UTF-8",
    "-feature",
    "-unchecked",
    "-language:implicitConversions",
    "-language:higherKinds",
    "-language:existentials",
    "-Xfatal-warnings",
    "-Xlint",
    "-Yno-adapted-args",
    "-Ywarn-dead-code",
    "-Ywarn-numeric-widen",
    "-Ywarn-value-discard",
    "-Ypartial-unification"
  ),
  // for simulacrum
  addCompilerPlugin("org.scalamacros" % "paradise" % "2.1.1" cross CrossVersion.full),
  addCompilerPlugin("org.spire-math" %% "kind-projector" % "0.9.6"),
  // sbt-doctest leaves some unused values
  // see https://github.com/scala/bug/issues/10270
  scalacOptions in Test := {
    val mainScalacOptions = scalacOptions.value
    if (CrossVersion.partialVersion(scalaVersion.value) == Some((2, 12)))
      mainScalacOptions.filter(!Seq("-Ywarn-value-discard", "-Xlint").contains(_)) :+ "-Xlint:-unused,_"
    else
      mainScalacOptions
  },
  scalacOptions in (Compile, console) := (scalacOptions in Test).value,
  autoAPIMappings := true,
  apiURL := Some(url("http://www.scanamo.org/latest/api/")),
  dynamoDBLocalDownloadDir := file(".dynamodb-local"),
  dynamoDBLocalPort := 8042,
  Test / parallelExecution := false
)

lazy val root = (project in file("."))
<<<<<<< HEAD
  .aggregate(formats, scanamo, testkit, alpakka, refined, scalaz, catsEffect)
=======
  .aggregate(formats, scanamo, testkit, alpakka, refined, scalaz, javaTime)
>>>>>>> c7e39e77
  .settings(
    commonSettings,
    publishingSettings,
    noPublishSettings,
    startDynamoDBLocal / aggregate := false,
    dynamoDBLocalTestCleanup / aggregate := false,
    stopDynamoDBLocal / aggregate := false
  )

addCommandAlias("tut", "docs/tut")
addCommandAlias("makeMicrosite", "docs/makeMicrosite")
addCommandAlias("publishMicrosite", "docs/publishMicrosite")

val awsDynamoDB = "com.amazonaws" % "aws-java-sdk-dynamodb" % "1.11.256"

lazy val formats = (project in file("formats"))
  .settings(
    commonSettings,
    publishingSettings,
    name := "scanamo-formats",
  )
  .settings(
    libraryDependencies ++= Seq(
      awsDynamoDB,
      "com.chuusai" %% "shapeless" % "2.3.3",
      "com.github.mpilquist" %% "simulacrum" % "0.11.0",
      "org.typelevel" %% "cats-core" % catsVersion,
      "org.scalatest" %% "scalatest" % "3.0.4" % Test,
      "org.scalacheck" %% "scalacheck" % "1.13.5" % Test
    ),
    doctestMarkdownEnabled := true,
    doctestDecodeHtmlEntities := true,
    doctestTestFramework := DoctestTestFramework.ScalaTest
  )

lazy val refined = (project in file("refined"))
  .settings(
    commonSettings,
    publishingSettings,
    name := "scanamo-refined"
  )
  .settings(
    libraryDependencies ++= Seq(
      "eu.timepit" %% "refined" % "0.8.6",
      "org.scalatest" %% "scalatest" % "3.0.4" % Test
    )
  )
  .dependsOn(formats)

lazy val scanamo = (project in file("scanamo"))
  .settings(
    commonSettings,
    publishingSettings,
    name := "scanamo"
  )
  .settings(
    libraryDependencies ++= Seq(
      awsDynamoDB,
      "com.chuusai" %% "shapeless" % "2.3.3",
      "org.typelevel" %% "cats-free" % catsVersion,
      "com.github.mpilquist" %% "simulacrum" % "0.11.0",
      // Use Joda for custom conversion example
      "org.joda" % "joda-convert" % "1.8.3" % Provided,
      "joda-time" % "joda-time" % "2.9.9" % Test,
      "org.scalatest" %% "scalatest" % "3.0.4" % Test,
      "org.scalacheck" %% "scalacheck" % "1.13.5" % Test
    )
  )
  .dependsOn(formats, testkit % "test->test")

lazy val testkit = (project in file("testkit"))
  .settings(
    commonSettings,
    publishingSettings,
    name := "scanamo-testkit",
    libraryDependencies ++= Seq(
      awsDynamoDB
    )
  )

lazy val catsEffect = (project in file("cats"))
  .settings(
    name := "scanamo-cats-effect",
    commonSettings,
    publishingSettings,
    libraryDependencies ++= List(
      awsDynamoDB,
      "org.typelevel" %% "cats-free" % catsVersion,
      "org.typelevel" %% "cats-core" % catsVersion,
      "org.typelevel" %% "cats-effect" % catsEffectVersion,
      "org.scalatest" %% "scalatest" % "3.0.4" % Test,
      "org.scalacheck" %% "scalacheck" % "1.13.5" % Test
    ),
    fork in Test := true,
    scalacOptions in (Compile, doc) += "-no-link-warnings",
  )
  .dependsOn(formats, scanamo, testkit % "test->test")

lazy val scalaz = (project in file("scalaz"))
  .settings(
    name := "scanamo-scalaz",
    commonSettings,
    publishingSettings,
    libraryDependencies ++= List(
      awsDynamoDB,
      "com.codecommit" %% "shims" % shimsVersion,
      "org.scalaz" %% "scalaz-core" % scalazVersion,
      "org.scalaz" %% "scalaz-ioeffect" % scalazIOEffectVersion,
      "org.scalatest" %% "scalatest" % "3.0.4" % Test,
      "org.scalacheck" %% "scalacheck" % "1.13.5" % Test
    ),
    fork in Test := true,
    scalacOptions in (Compile, doc) += "-no-link-warnings",
  )
  .dependsOn(formats, scanamo, testkit % "test->test")

lazy val alpakka = (project in file("alpakka"))
  .settings(
    commonSettings,
    publishingSettings,
    name := "scanamo-alpakka",
  )
  .settings(
    libraryDependencies ++= Seq(
      awsDynamoDB,
      "org.typelevel" %% "cats-free" % catsVersion,
      "com.lightbend.akka" %% "akka-stream-alpakka-dynamodb" % "0.15.1",
      "org.scalatest" %% "scalatest" % "3.0.4" % Test,
      "org.scalacheck" %% "scalacheck" % "1.13.5" % Test
    ),
    fork in Test := true,
    // Alpakka needs credentials and will look in environment variables first
    envVars in Test := Map(
      "AWS_ACCESS_KEY_ID" -> "dummy",
      "AWS_SECRET_KEY" -> "credentials"
    ),
    // unidoc can work out links to other project, but scalac can't
    scalacOptions in (Compile, doc) += "-no-link-warnings",
  )
  .dependsOn(formats, scanamo, testkit % "test->test")

lazy val javaTime = (project in file("java-time"))
  .settings(
    commonSettings,
    publishingSettings,

    name := "scanamo-time",
  )
  .settings(
    libraryDependencies ++= List(
      "org.scalatest" %% "scalatest" % "3.0.4" % Test,
      "org.scalacheck" %% "scalacheck" % "1.13.5" % Test,
      "com.47deg" %% "scalacheck-toolbox-datetime" % "0.2.4" % Test
    )
  )
  .dependsOn(formats)

lazy val docs = (project in file("docs"))
  .settings(
    commonSettings,
    micrositeSettings,
    noPublishSettings,
    includeFilter in makeSite := "*.html" | "*.css" | "*.png" | "*.jpg" | "*.gif" | "*.js" | "*.yml",
    ghpagesNoJekyll := false,
    git.remoteRepo := "git@github.com:scanamo/scanamo.git",
    makeMicrosite := makeMicrosite.dependsOn(unidoc in Compile).value,
    addMappingsToSiteDir(mappings in (ScalaUnidoc, packageDoc), siteSubdirName in ScalaUnidoc),
    siteSubdirName in ScalaUnidoc := "latest/api",
  )
  .enablePlugins(MicrositesPlugin, SiteScaladocPlugin, GhpagesPlugin, ScalaUnidocPlugin)
  .disablePlugins(ReleasePlugin)
  .dependsOn(scanamo % "compile->test", alpakka % "compile", refined % "compile")

import ReleaseTransformations._
val publishingSettings = Seq(
  homepage := Some(url("http://www.scanamo.org/")),
  licenses := Seq("Apache V2" -> url("http://www.apache.org/licenses/LICENSE-2.0.html")),
  publishMavenStyle := true,
  publishArtifact in Test := false,
  scmInfo := Some(
    ScmInfo(
      url("https://github.com/scanamo/scanamo"),
      "scm:git:git@github.com:scanamo/scanamo.git"
    )),
  pomExtra := {
    <developers>
      <developer>
        <id>philwills</id>
        <name>Phil Wills</name>
        <url>https://github.com/philwills</url>
      </developer>
    </developers>
  },
  publishTo := Some(
    if (isSnapshot.value)
      Opts.resolver.sonatypeSnapshots
    else
      Opts.resolver.sonatypeStaging
  ),
  releaseCrossBuild := true,
  releaseProcess := Seq[ReleaseStep](
    checkSnapshotDependencies,
    inquireVersions,
    runClean,
    releaseStepCommand("startDynamodbLocal"),
    runTest,
    releaseStepCommand("dynamodbLocalTestCleanup"),
    releaseStepCommandAndRemaining("+docs/tut"),
    releaseStepCommand("stopDynamodbLocal"),
    setReleaseVersion,
    commitReleaseVersion,
    tagRelease,
    releaseStepCommandAndRemaining("+publishSigned"),
    setNextVersion,
    commitNextVersion,
    releaseStepCommandAndRemaining("+sonatypeReleaseAll"),
    pushChanges,
    releaseStepCommandAndRemaining("publishMicrosite"),
  )
)

lazy val noPublishSettings = Seq(
  publish := {},
  publishLocal := {},
  publishArtifact := false
)

val micrositeSettings = Seq(
  micrositeName := "Scanamo",
  micrositeDescription := "Scanamo: simpler DynamoDB access for Scala",
  micrositeAuthor := "Scanamo Contributors",
  micrositeGithubOwner := "scanamo",
  micrositeGithubRepo := "scanamo",
  micrositeBaseUrl := "",
  micrositeDocumentationUrl := "/latest/api",
  micrositeHighlightTheme := "color-brewer",
  micrositePalette := Map(
    "brand-primary" -> "#951c55",
    "brand-secondary" -> "#005689",
    "brand-tertiary" -> "#00456e",
    "gray-dark" -> "#453E46",
    "gray" -> "#837F84",
    "gray-light" -> "#E3E2E3",
    "gray-lighter" -> "#F4F3F4",
    "white-color" -> "#FFFFFF"
  )
)<|MERGE_RESOLUTION|>--- conflicted
+++ resolved
@@ -47,11 +47,7 @@
 )
 
 lazy val root = (project in file("."))
-<<<<<<< HEAD
-  .aggregate(formats, scanamo, testkit, alpakka, refined, scalaz, catsEffect)
-=======
-  .aggregate(formats, scanamo, testkit, alpakka, refined, scalaz, javaTime)
->>>>>>> c7e39e77
+  .aggregate(formats, scanamo, testkit, alpakka, refined, scalaz, catsEffect, javaTime)
   .settings(
     commonSettings,
     publishingSettings,
