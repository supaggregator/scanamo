--- conflicted
+++ resolved
@@ -180,9 +180,8 @@
     LocalDynamoDB.usingTable(client)("asyncBears")('name -> S) {
       Scanamo.put(client)("asyncBears")(Bear("Pooh", "honey"))
       Scanamo.put(client)("asyncBears")(Bear("Yogi", "picnic baskets"))
-<<<<<<< HEAD
       val results = ScanamoAsync.scanWithLimit[Bear](client)("asyncBears", 1, None)
-      results.map(_._1).futureValue should equal(List(Right(Bear("Pooh","honey"))))
+      results.map(_._1).futureValue should equal(List(Right(Bear("Pooh", "honey"))))
     }
   }
 
@@ -198,11 +197,7 @@
         res2 <- ScanamoAsync.scanWithLimit[Bear](client)("asyncBears", 1, res1._2)
         res3 <- ScanamoAsync.scanWithLimit[Bear](client)("asyncBears", 1, res2._2)
       } yield res2._1 ::: res3._1
-      results.futureValue should equal(List(Right(Bear("Yogi","picnic baskets")), Right(Bear("Graham","quinoa"))))
-=======
-      val results = ScanamoAsync.scanWithLimit[Bear](client)("asyncBears", 1)
-      results.futureValue should equal(List(Right(Bear("Pooh", "honey"))))
->>>>>>> e8fbbaa3
+      results.futureValue should equal(List(Right(Bear("Yogi", "picnic baskets")), Right(Bear("Graham", "quinoa"))))
     }
   }
 
@@ -213,13 +208,12 @@
       Scanamo.put(client)("asyncBears")(Bear("Pooh", "honey", Some("Winnie")))
       Scanamo.put(client)("asyncBears")(Bear("Yogi", "picnic baskets", None))
       Scanamo.put(client)("asyncBears")(Bear("Graham", "quinoa", Some("Guardianista")))
-<<<<<<< HEAD
       val results = ScanamoAsync.scanIndexWithLimit[Bear](client)("asyncBears", "alias-index", 1, None)
-      results.map(_._1).futureValue should equal(List(Right(Bear("Graham","quinoa",Some("Guardianista")))))
-    }
-  }
-
-  it ("Paginate scanIndexWithLimit") {
+      results.map(_._1).futureValue should equal(List(Right(Bear("Graham", "quinoa", Some("Guardianista")))))
+    }
+  }
+
+  it("Paginate scanIndexWithLimit") {
     case class Bear(name: String, favouriteFood: String, alias: Option[String])
 
     LocalDynamoDB.withTableWithSecondaryIndex(client)("asyncBears", "alias-index")('name -> S)('alias -> S) {
@@ -232,11 +226,8 @@
         res3 <- ScanamoAsync.scanIndexWithLimit[Bear](client)("asyncBears", "alias-index", 1, res2._2)
       } yield res2._1 ::: res3._1
 
-      results.futureValue should equal(List(Right(Bear("Yogi","picnic baskets",Some("Kanga"))), Right(Bear("Pooh","honey",Some("Winnie")))))
-=======
-      val results = ScanamoAsync.scanIndexWithLimit[Bear](client)("asyncBears", "alias-index", 1)
-      results.futureValue should equal(List(Right(Bear("Graham", "quinoa", Some("Guardianista")))))
->>>>>>> e8fbbaa3
+      results.futureValue should equal(
+        List(Right(Bear("Yogi", "picnic baskets", Some("Kanga"))), Right(Bear("Pooh", "honey", Some("Winnie")))))
     }
   }
 
@@ -302,14 +293,6 @@
     case class Transport(mode: String, line: String)
 
     LocalDynamoDB.withTable(client)("transport")('mode -> S, 'line -> S) {
-<<<<<<< HEAD
-      Scanamo.putAll(client)("transport")(Set(
-        Transport("Underground", "Circle"),
-        Transport("Underground", "Metropolitan"),
-        Transport("Underground", "Central")))
-      val results = ScanamoAsync.queryWithLimit[Transport](client)("transport")('mode -> "Underground" and ('line beginsWith "C"), 1, None)
-      results.map(_._1).futureValue should equal(List(Right(Transport("Underground","Central"))))
-=======
       Scanamo.putAll(client)("transport")(
         Set(
           Transport("Underground", "Circle"),
@@ -317,9 +300,9 @@
           Transport("Underground", "Central")))
       val results = ScanamoAsync.queryWithLimit[Transport](client)("transport")(
         'mode -> "Underground" and ('line beginsWith "C"),
-        1)
-      results.futureValue should equal(List(Right(Transport("Underground", "Central"))))
->>>>>>> e8fbbaa3
+        1,
+        None)
+      results.map(_._1).futureValue should equal(List(Right(Transport("Underground", "Central"))))
     }
   }
 
@@ -340,16 +323,11 @@
           Transport("Underground", "Northern", "Black")
         ))
       val results = ScanamoAsync.queryIndexWithLimit[Transport](client)("transport", "colour-index")(
-<<<<<<< HEAD
-        'mode -> "Underground" and ('colour beginsWith "Bl"), 1, None)
-
-      results.map(_._1).futureValue should equal(List(Right(Transport("Underground","Northern","Black"))))
-=======
         'mode -> "Underground" and ('colour beginsWith "Bl"),
-        1)
-
-      results.futureValue should equal(List(Right(Transport("Underground", "Northern", "Black"))))
->>>>>>> e8fbbaa3
+        1,
+        None)
+
+      results.map(_._1).futureValue should equal(List(Right(Transport("Underground", "Northern", "Black"))))
     }
   }
 
