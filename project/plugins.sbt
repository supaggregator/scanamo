--- conflicted
+++ resolved
@@ -13,14 +13,8 @@
 addSbtPlugin("org.xerial.sbt" % "sbt-sonatype" % "2.0")
 addSbtPlugin("com.jsuereth" % "sbt-pgp" % "1.1.1")
 
-<<<<<<< HEAD
-addSbtPlugin("org.scoverage" % "sbt-scoverage" % "1.5.0")
-addSbtPlugin("org.scoverage" % "sbt-coveralls" % "1.1.0")
-
-addSbtPlugin("com.lucidchart" % "sbt-scalafmt" % "1.7")
-=======
 addSbtPlugin("org.scoverage" % "sbt-scoverage" % "1.5.1")
+addSbtPlugin("com.geirsson"      % "sbt-scalafmt" % "1.5.1")
 
 // Not available for SBT 1.0
-//addSbtPlugin("org.scoverage" % "sbt-coveralls" % "1.1.0")
->>>>>>> 1a35a7bb
+//addSbtPlugin("org.scoverage" % "sbt-coveralls" % "1.1.0")